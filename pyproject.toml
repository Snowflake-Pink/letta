--- conflicted
+++ resolved
@@ -1,10 +1,6 @@
 [tool.poetry]
 name = "letta"
-<<<<<<< HEAD
 version = "0.8.6"
-=======
-version = "0.8.5"
->>>>>>> 7da0edec
 packages = [
     {include = "letta"},
 ]
@@ -102,11 +98,8 @@
 redis = {version = "^6.2.0", optional = true}
 structlog = "^25.4.0"
 certifi = "^2025.6.15"
-<<<<<<< HEAD
 aioboto3 = {version = "^14.3.0", optional = true}
-=======
 aiosqlite = "^0.21.0"
->>>>>>> 7da0edec
 
 
 [tool.poetry.extras]
